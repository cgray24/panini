var fs    = require('fs');
var path  = require('path');
var utils = require('./utils');
var yaml  = require('js-yaml');

/**
 * Looks for files with .json or .yml extensions within the given directory, and adds them as Handlebars variables matching the name of the file.
 * @param {string} dir - Folder to check for data files.
 */
module.exports = function(dir) {
  var dataFiles = utils.loadFiles(dir, '**/*.{js,json,yml}');

  for (var i in dataFiles) {
    var file = fs.readFileSync(dataFiles[i]);
    var ext = path.extname(dataFiles[i]);
    var name = path.basename(dataFiles[i], ext);
    var data;

<<<<<<< HEAD
    if (ext === '.json') {
      delete require.cache[require.resolve(dataFiles[i])];
      data = require(dataFiles[i]);
    }
    else if (ext === '.js') {
      delete require.cache[require.resolve(dataFiles[i])];
      data = require(dataFiles[i]);
=======
    if (ext === '.json' || ext === '.js') {
      delete require.cache[require.resolve(dataFiles[i])];
      data = require(dataFiles[i])
>>>>>>> ea6cca67
    }
    else if (ext === '.yml') {
      data = yaml.safeLoad(fs.readFileSync(dataFiles[i]));
    }

    this.data[name] = data;
  }
}<|MERGE_RESOLUTION|>--- conflicted
+++ resolved
@@ -16,19 +16,9 @@
     var name = path.basename(dataFiles[i], ext);
     var data;
 
-<<<<<<< HEAD
-    if (ext === '.json') {
-      delete require.cache[require.resolve(dataFiles[i])];
-      data = require(dataFiles[i]);
-    }
-    else if (ext === '.js') {
-      delete require.cache[require.resolve(dataFiles[i])];
-      data = require(dataFiles[i]);
-=======
     if (ext === '.json' || ext === '.js') {
       delete require.cache[require.resolve(dataFiles[i])];
       data = require(dataFiles[i])
->>>>>>> ea6cca67
     }
     else if (ext === '.yml') {
       data = yaml.safeLoad(fs.readFileSync(dataFiles[i]));
